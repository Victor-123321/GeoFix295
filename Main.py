--- conflicted
+++ resolved
@@ -88,45 +88,6 @@
     poi_gdf['geometry'] = geometries
     return gpd.GeoDataFrame(poi_gdf, crs="EPSG:4326")
 
-<<<<<<< HEAD
-def classify_scenario(poi, poi_point, link1, link2, streets_nav, streets_naming):
-    """Classify POI295 violation into one of four scenarios."""
-    poi_id = poi['POI_ID']
-    poi_name = poi['POI_NAME']
-    link_id = poi['LINK_ID']
-    poi_st_sd = poi['POI_ST_SD']
-    
-    # Scenario 1: No POI in reality
-    if not check_poi_existence(poi_point, poi_name):
-        return 1, "Mark for deletion"
-    
-    # Scenario 2: Incorrect POI location
-    # Check if POI is on correct side by analyzing nearby links
-    nearby_links = streets_nav[streets_nav.geometry.distance(poi_point) < 10 / 111000]  # ~10m
-    correct_link = None
-    for _, nearby in nearby_links.iterrows():
-        if nearby['link_id'] != link_id and nearby.geometry.distance(poi_point) < 5 / 111000:
-            correct_link = nearby
-            break
-    if correct_link is not None:
-        return 2, f"Update LINK_ID to {correct_link['link_id']}"
-    
-    # Scenario 3: Incorrect MULTIDIGIT attribution
-    naming1 = streets_naming[streets_naming['link_id'] == link1['link_id']]
-    naming2 = streets_naming[streets_naming['link_id'] == link2['link_id']]
-    if naming1.empty or naming2.empty:
-        logging.warning(f"Missing naming data for link1 {link1['link_id']} or link2 {link2['link_id']}")
-        return 3, "Set MULTIDIGIT = 'N' for both links"  # Fallback if no naming data
-    same_name = naming1.iloc[0]['ST_NAME'] == naming2.iloc[0]['ST_NAME']
-    no_vegetation = not check_vegetation(link_id, poi_point)
-    distance_ok = link1.geometry.distance(link2.geometry) < 30 / 111000  # ~30m threshold
-    if not (same_name and no_vegetation and distance_ok):
-        return 3, "Set MULTIDIGIT = 'N' for both links"
-    
-    # Scenario 4: Legitimate Exception
-    return 4, "Mark as Legitimate Exception"
-
-=======
 def find_multidigit_pairs(streets_nav, streets_naming):
     """Identify pairs of MULTIDIGIT links with same ST_NAME."""
     multidigit_links = streets_nav
@@ -164,7 +125,6 @@
         return polygon.contains(poi_point)
     except:
         return False
->>>>>>> dcc0e518
 
 def main():
     # Parse command-line arguments
